// Copyright 2018 Google LLC
//
// Licensed under the Apache License, Version 2.0 (the "License");
// you may not use this file except in compliance with the License.
// You may obtain a copy of the License at
//
//     https://www.apache.org/licenses/LICENSE-2.0
//
// Unless required by applicable law or agreed to in writing, software
// distributed under the License is distributed on an "AS IS" BASIS,
// WITHOUT WARRANTIES OR CONDITIONS OF ANY KIND, either express or implied.
// See the License for the specific language governing permissions and
// limitations under the License.

package signer

import (
	"bytes"
	"crypto"
	"crypto/x509"
	"io"
	"io/ioutil"
	"log"
	"net/http"
	"net/url"
	"path"
	"regexp"
	"strconv"
	"strings"
	"time"

	"github.com/WICG/webpackage/go/signedexchange"
	"github.com/ampproject/amppackager/packager/accept"
	"github.com/ampproject/amppackager/packager/amp_cache_transform"
	"github.com/ampproject/amppackager/packager/certcache"
	"github.com/ampproject/amppackager/packager/mux"
	"github.com/ampproject/amppackager/packager/rtv"
	"github.com/ampproject/amppackager/packager/util"
	"github.com/ampproject/amppackager/transformer"
	rpb "github.com/ampproject/amppackager/transformer/request"
	"github.com/pkg/errors"
	"github.com/prometheus/client_golang/prometheus"
	"github.com/prometheus/client_golang/prometheus/promauto"
)

// The user agent to send when issuing fetches. Should look like a mobile device.
const userAgent = "Mozilla/5.0 (Linux; Android 6.0.1; Nexus 5X Build/MMB29P) " +
	"AppleWebKit/537.36 (KHTML, like Gecko) Chrome/41.0.2272.96 Mobile " +
	"Safari/537.36 (compatible; amppackager/0.0.0; +https://github.com/ampproject/amppackager)"

// Advised against, per
// https://tools.ietf.org/html/draft-yasskin-httpbis-origin-signed-exchanges-impl-00#section-4.1
// and blocked in http://crrev.com/c/958945.
var statefulResponseHeaders = map[string]bool{
	"Authentication-Control":    true,
	"Authentication-Info":       true,
	"Clear-Site-Data":           true,
	"Optional-WWW-Authenticate": true,
	"Proxy-Authenticate":        true,
	"Proxy-Authentication-Info": true,
	"Public-Key-Pins":           true,
	"Sec-WebSocket-Accept":      true,
	"Set-Cookie":                true,
	"Set-Cookie2":               true,
	"SetProfile":                true,
	"Strict-Transport-Security": true,
	"WWW-Authenticate":          true,
}

// The server generating a 304 response MUST generate any of the
// following header fields that would have been sent in a 200 (OK) response
// to the same request.
// https://tools.ietf.org/html/rfc7232#section-4.1
var statusNotModifiedHeaders = map[string]bool{
	"Cache-Control":    true,
	"Content-Location": true,
	"Date":             true,
	"ETag":             true,
	"Expires":          true,
	"Vary":             true,
}

// MICE requires the sender process its payload in reverse order
// (https://tools.ietf.org/html/draft-thomson-http-mice-03#section-2.1).
// In an HTTP reverse proxy, this could be done using range requests, but would
// be inefficient. Therefore, the signer requires the whole payload in memory.
// To prevent DoS, a memory limit is set. This limit is mostly arbitrary,
// though there's no benefit to having a limit greater than that of AMP Caches.
const maxBodyLength = 4 * 1 << 20

// The current maximum is defined at:
// https://cs.chromium.org/chromium/src/content/browser/loader/merkle_integrity_source_stream.cc?l=18&rcl=591949795043a818e50aba8a539094c321a4220c
// The maximum is cheapest in terms of network usage, and probably CPU on both
// server and client. The memory usage difference is negligible.
const miRecordSize = 16 << 10

// Overrideable for testing.
var getTransformerRequest = func(r *rtv.RTVCache, s, u string) *rpb.Request {
	return &rpb.Request{Html: string(s), DocumentUrl: u, Rtv: r.GetRTV(), Css: r.GetCSS(),
		AllowedFormats: []rpb.Request_HtmlFormat{rpb.Request_AMP}}
}

// Roughly matches the protocol grammar
// (https://tools.ietf.org/html/rfc7230#section-6.7), which is defined in terms
// of token (https://tools.ietf.org/html/rfc7230#section-3.2.6). This differs
// in that it allows multiple slashes, as well as initial and terminal slashes.
var protocol = regexp.MustCompile("^[!#$%&'*+\\-.^_`|~0-9a-zA-Z/]+$")

// Gets all values of the named header, joined on comma.
func GetJoined(h http.Header, name string) string {
	if values, ok := h[http.CanonicalHeaderKey(name)]; ok {
		// See Note on https://tools.ietf.org/html/rfc7230#section-3.2.2.
		if http.CanonicalHeaderKey(name) == "Set-Cookie" && len(values) > 0 {
			return values[0]
		} else {
			return strings.Join(values, ", ")
		}
	} else {
		return ""
	}
}

type Signer struct {
	// TODO(twifkak): Support multiple certs. This will require generating
	// a signature for each one. Note that Chrome only supports 1 signature
	// at the moment.
	certHandler certcache.CertHandler
	// TODO(twifkak): Do we want to allow multiple keys?
	key                     crypto.PrivateKey
	client                  *http.Client
	urlSets                 []util.URLSet
	rtvCache                *rtv.RTVCache
	shouldPackage           func() error
	overrideBaseURL         *url.URL
	requireHeaders          bool
	forwardedRequestHeaders []string
	timeNow                 func() time.Time
}

func noRedirects(req *http.Request, via []*http.Request) error {
	return http.ErrUseLastResponse
}

func New(certHandler certcache.CertHandler, key crypto.PrivateKey, publicDir string, urlSets []util.URLSet,
	rtvCache *rtv.RTVCache, shouldPackage func() error, overrideBaseURL *url.URL,
<<<<<<< HEAD
	requireHeaders bool, forwardedRequestHeaders []string) (*Signer, error) {
	var roundTripper http.RoundTripper
	if publicDir != "" {
		transport := &http.Transport{}
		r := http.NewFileTransport(http.Dir(publicDir))
		transport.RegisterProtocol("http", r)
		transport.RegisterProtocol("https", r)
		log.Printf("AMP pages will be fetched from the directory \"%s\"", publicDir)
		roundTripper = transport
	} else {
		roundTripper = http.DefaultTransport
		log.Printf("AMP pages will be fetched from network")
	}
=======
	requireHeaders bool, forwardedRequestHeaders []string, timeNow func() time.Time) (*Signer, error) {
>>>>>>> ce10ebb8
	client := http.Client{
		CheckRedirect: noRedirects,
		// TODO(twifkak): Load-test and see if default transport settings are okay.
		Timeout:   60 * time.Second,
		Transport: roundTripper,
	}

	return &Signer{certHandler, key, &client, urlSets, rtvCache, shouldPackage, overrideBaseURL, requireHeaders, forwardedRequestHeaders, timeNow}, nil
}

func (this *Signer) fetchURL(fetch *url.URL, serveHTTPReq *http.Request) (*http.Request, *http.Response, *util.HTTPError) {
	ampURL := fetch.String()

	log.Printf("Fetching URL: %q\n", ampURL)
	req, err := http.NewRequest(http.MethodGet, ampURL, nil)
	if err != nil {
		return nil, nil, util.NewHTTPError(http.StatusInternalServerError, "Error building request: ", err)
	}
	req.Header.Set("User-Agent", userAgent)
	// copy forwardedRequestHeaders
	for _, header := range this.forwardedRequestHeaders {
		if http.CanonicalHeaderKey(header) == "Host" {
			req.Host = serveHTTPReq.Host
		} else if value := GetJoined(serveHTTPReq.Header, header); value != "" {
			req.Header.Set(header, value)
		}
	}
	// Golang's HTTP parser appears not to validate the protocol it parses
	// from the request line, so we do so here.
	if protocol.MatchString(serveHTTPReq.Proto) {
		// Set Via per https://tools.ietf.org/html/rfc7230#section-5.7.1.
		via := strings.TrimPrefix(serveHTTPReq.Proto, "HTTP/") + " " + "amppkg"
		if upstreamVia := GetJoined(req.Header, "Via"); upstreamVia != "" {
			via = upstreamVia + ", " + via
		}
		req.Header.Set("Via", via)
	}
	if quotedHost, err := util.QuotedString(serveHTTPReq.Host); err == nil {
		// TODO(twifkak): Extract host from upstream Forwarded header
		// and concatenate. (Do not include any other parameters, as
		// they may lead to over-signing.)
		req.Header.Set("Forwarded", `host=`+quotedHost)
		xfh := serveHTTPReq.Host
		if oldXFH := serveHTTPReq.Header.Get("X-Forwarded-Host"); oldXFH != "" {
			xfh = oldXFH + "," + xfh
		}
		req.Header.Set("X-Forwarded-Host", xfh)
	}
	// Set conditional headers that were included in ServeHTTP's Request.
	for header := range util.ConditionalRequestHeaders {
		if value := GetJoined(serveHTTPReq.Header, header); value != "" {
			req.Header.Set(header, value)
		}
	}
	resp, err := this.client.Do(req)
	if err != nil {
		return nil, nil, util.NewHTTPError(http.StatusBadGateway, "Error fetching: ", err)
	}
	util.RemoveHopByHopHeaders(resp.Header)
	return req, resp, nil
}

// Some Content-Security-Policy (CSP) configurations have the ability to break
// AMPHTML document functionality on the AMPHTML Cache if set on the document.
// This method parses the publisher's provided CSP and mutates it to ensure
// that the document is not broken on the AMP Cache.
//
// Specifically, the following CSP directives are passed through unmodified:
//  - base-uri
//  - block-all-mixed-content
//  - font-src
//  - form-action
//  - manifest-src
//  - referrer
//  - upgrade-insecure-requests
// And the following CSP directives are overridden to specific values:
//  - object-src
//  - report-uri
//  - script-src
//  - style-src
//  - default-src
// All other CSP directives (see https://w3c.github.io/webappsec-csp/) are
// stripped from the publisher provided CSP.
func MutateFetchedContentSecurityPolicy(fetched string) string {
	directiveTokens := strings.Split(fetched, ";")
	var newCsp strings.Builder
	for _, directiveToken := range directiveTokens {
		trimmed := strings.TrimSpace(directiveToken)
		// This differs from the spec slightly in that it allows U+000b vertical
		// tab in its definition of white space.
		directiveParts := strings.Fields(trimmed)
		if len(directiveParts) == 0 {
			continue
		}
		directiveName := strings.ToLower(directiveParts[0])
		switch directiveName {
		// Preserve certain directives. The rest are all removed or replaced.
		case "base-uri", "block-all-mixed-content", "font-src", "form-action",
			"manifest-src", "referrer", "upgrade-insecure-requests":
			newCsp.WriteString(trimmed)
			newCsp.WriteString(";")
		default:
		}
	}
	// Add missing directives or replace the ones that were removed in some cases
	newCsp.WriteString(
		"default-src * blob: data:;" +
			"report-uri https://csp.withgoogle.com/csp/amp;" +
			"script-src blob: https://cdn.ampproject.org/rtv/ " +
			"https://cdn.ampproject.org/v0.js " +
			"https://cdn.ampproject.org/v0/ " +
			"https://cdn.ampproject.org/viewer/;" +
			"style-src 'unsafe-inline' https://cdn.materialdesignicons.com " +
			"https://cloud.typography.com https://fast.fonts.net " +
			"https://fonts.googleapis.com https://maxcdn.bootstrapcdn.com " +
			"https://p.typekit.net https://pro.fontawesome.com " +
			"https://use.fontawesome.com https://use.typekit.net;" +
			"object-src 'none'")
	return newCsp.String()
}

func (this *Signer) genCertURL(cert *x509.Certificate, signURL *url.URL) (*url.URL, error) {
	var baseURL *url.URL
	if this.overrideBaseURL != nil {
		baseURL = this.overrideBaseURL
	} else {
		baseURL = signURL
	}
	urlPath := path.Join(util.CertURLPrefix, url.PathEscape(util.CertName(cert)))
	certHRef, err := url.Parse(urlPath)
	if err != nil {
		return nil, errors.Wrapf(err, "parsing cert URL %q", urlPath)
	}
	ret := baseURL.ResolveReference(certHRef)
	return ret, nil
}

// promGatewayRequestsTotal is a Prometheus counter that observes total gateway requests count.
var promGatewayRequestsTotal = promauto.NewCounterVec(
	prometheus.CounterOpts{
		Name: "total_gateway_requests_by_code",
		Help: "Total number of underlying requests to AMP document server - by HTTP response status code.",
	},
	[]string{"code"},
)

// promGatewayRequestsLatency is a Prometheus summary that observes requests latencies.
// Objectives key value pairs set target quantiles and respective allowed rank variance.
// Upon query, for each Objective quantile (0.5, 0.9, 0.99) the summary returns
// an actual observed latency value that is ranked close to the Objective value.
// For more intuition on the Objectives see http://alexandrutopliceanu.ro/post/targeted-quantiles/.
var promGatewayRequestsLatency = promauto.NewSummaryVec(
	prometheus.SummaryOpts{
		Name:       "gateway_request_latencies_in_seconds",
		Help:       "Latencies (in seconds) of gateway requests to AMP document server - by HTTP response status code.",
		Objectives: map[float64]float64{0.5: 0.05, 0.9: 0.01, 0.99: 0.001},
	},
	[]string{"code"},
)

func (this *Signer) fetchURLAndMeasure(fetch *url.URL, serveHTTPReq *http.Request) (*http.Request, *http.Response, *util.HTTPError) {
	startTime := this.timeNow()

	fetchReq, fetchResp, httpErr := this.fetchURL(fetch, serveHTTPReq)
	if httpErr == nil {
		// httpErr is nil, i.e. the gateway request did succeed. Let Prometheus
		// observe the gateway request and its latency - along with the response code.
		label := prometheus.Labels{"code": strconv.Itoa(fetchResp.StatusCode)}
		promGatewayRequestsTotal.With(label).Inc()

		latency := this.timeNow().Sub(startTime)
		promGatewayRequestsLatency.With(label).Observe(latency.Seconds())
	} else {
		// httpErr can have a non-nil value. E.g. http.StatusBadGateway (502)
		// is the most probable error fetchURL returns if failed. In case of
		// non-nil httpErr don't observe the request. Instead do nothing and let
		// mux's promRequestsTotal observe the top level non-gateway request (along
		// with the response code e.g. 502) once signer has completed handling it.
	}

	return fetchReq, fetchResp, httpErr
}

func (this *Signer) ServeHTTP(resp http.ResponseWriter, req *http.Request) {
	resp.Header().Add("Vary", "Accept, AMP-Cache-Transform")

	if err := req.ParseForm(); err != nil {
		util.NewHTTPError(http.StatusBadRequest, "Form input parsing failed: ", err).LogAndRespond(resp)
		return
	}
	var fetch, sign string
	params := mux.Params(req)
	if inPathSignURL := params["signURL"]; inPathSignURL != "" {
		sign = inPathSignURL
	} else {
		if len(req.Form["fetch"]) > 1 {
			util.NewHTTPError(http.StatusBadRequest, "More than 1 fetch param").LogAndRespond(resp)
			return
		}
		if len(req.Form["sign"]) != 1 {
			util.NewHTTPError(http.StatusBadRequest, "Not exactly 1 sign param").LogAndRespond(resp)
			return
		}
		fetch = req.FormValue("fetch")
		sign = req.FormValue("sign")
	}
	fetchURL, signURL, errorOnStatefulHeaders, httpErr := parseURLs(fetch, sign, this.urlSets)
	if httpErr != nil {
		httpErr.LogAndRespond(resp)
		return
	}

	fetchReq, fetchResp, httpErr := this.fetchURLAndMeasure(fetchURL, req)
	if httpErr != nil {
		httpErr.LogAndRespond(resp)
		return
	}

	defer func() {
		if err := fetchResp.Body.Close(); err != nil {
			log.Println("Error closing fetchResp body:", err)
		}
	}()

	if err := this.shouldPackage(); err != nil {
		log.Println("Not packaging because server is unhealthy; see above log statements.", err)
		proxy(resp, fetchResp, nil)
		return
	}
	var act string
	var transformVersion int64
	if this.requireHeaders {
		header_value := GetJoined(req.Header, "AMP-Cache-Transform")
		act, transformVersion = amp_cache_transform.ShouldSendSXG(header_value)
		if act == "" {
			log.Println("Not packaging because AMP-Cache-Transform request header is invalid:", header_value)
			proxy(resp, fetchResp, nil)
			return
		}
	} else {
		var err error
		transformVersion, err = transformer.SelectVersion(nil)
		if err != nil {
			log.Println("Not packaging because of internal SelectVersion error:", err)
			proxy(resp, fetchResp, nil)
		}
	}
	if this.requireHeaders && !accept.CanSatisfy(GetJoined(req.Header, "Accept")) {
		log.Printf("Not packaging because Accept request header lacks application/signed-exchange;v=%s.\n", accept.AcceptedSxgVersion)
		proxy(resp, fetchResp, nil)
		return
	}

	switch fetchResp.StatusCode {
	case 200:
		// If fetchURL returns an OK status, then validate, munge, and package.
		if err := validateFetch(fetchReq, fetchResp); err != nil {
			log.Println("Not packaging because of invalid fetch: ", err)
			proxy(resp, fetchResp, nil)
			return
		}
		for header := range statefulResponseHeaders {
			if errorOnStatefulHeaders && GetJoined(fetchResp.Header, header) != "" {
				log.Println("Not packaging because ErrorOnStatefulHeaders = True and fetch response contains stateful header: ", header)
				proxy(resp, fetchResp, nil)
				return
			}
		}

		if fetchResp.Header.Get("Variants") != "" || fetchResp.Header.Get("Variant-Key") != "" ||
			// Include versioned headers per https://github.com/WICG/webpackage/pull/406.
			fetchResp.Header.Get("Variants-04") != "" || fetchResp.Header.Get("Variant-Key-04") != "" {
			// Variants headers (https://tools.ietf.org/html/draft-ietf-httpbis-variants-04) are disallowed by AMP Cache.
			// We could delete the headers, but it's safest to assume they reflect the downstream server's intent.
			log.Println("Not packaging because response contains a Variants header.")
			proxy(resp, fetchResp, nil)
			return
		}

		this.serveSignedExchange(resp, fetchResp, signURL, act, transformVersion)

	case 304:
		// If fetchURL returns a 304, then also return a 304 with appropriate headers.
		for header := range statusNotModifiedHeaders {
			if value := GetJoined(fetchResp.Header, header); value != "" {
				resp.Header().Set(header, value)
			}
		}
		resp.WriteHeader(http.StatusNotModified)

	default:
		log.Printf("Not packaging because status code %d is unrecognized.\n", fetchResp.StatusCode)
		proxy(resp, fetchResp, nil)
	}
}

func formatLinkHeader(preloads []*rpb.Metadata_Preload) (string, error) {
	var values []string
	for _, preload := range preloads {
		u, err := url.Parse(preload.Url)
		if err != nil {
			return "", errors.Wrapf(err, "Invalid preload URL: %q\n", preload.Url)
		}
		// Percent-escape any characters in the query that aren't valid
		// URL characters (but don't escape '=' or '&').
		u.RawQuery = url.PathEscape(u.RawQuery)

		if preload.As == "" {
			return "", errors.Errorf("Missing `as` attribute for preload URL: %q\n", preload.Url)
		}

		var value strings.Builder
		value.WriteByte('<')
		value.WriteString(u.String())
		value.WriteString(">;rel=preload;as=")
		value.WriteString(preload.As)
		values = append(values, value.String())
	}
	return strings.Join(values, ","), nil
}

// serveSignedExchange does the actual work of transforming, packaging and signed and writing to the response.
func (this *Signer) serveSignedExchange(resp http.ResponseWriter, fetchResp *http.Response, signURL *url.URL, act string, transformVersion int64) {
	// After this, fetchResp.Body is consumed, and attempts to read or proxy it will result in an empty body.
	fetchBody, err := ioutil.ReadAll(io.LimitReader(fetchResp.Body, maxBodyLength))
	if err != nil {
		util.NewHTTPError(http.StatusBadGateway, "Error reading body: ", err).LogAndRespond(resp)
		return
	}

	// Perform local transformations.
	r := getTransformerRequest(this.rtvCache, string(fetchBody), signURL.String())
	r.Version = transformVersion
	transformed, metadata, err := transformer.Process(r)
	if err != nil {
		log.Println("Not packaging due to transformer error:", err)
		proxy(resp, fetchResp, fetchBody)
		return
	}

	// Validate and format Link header.
	linkHeader, err := formatLinkHeader(metadata.Preloads)
	if err != nil {
		log.Println("Not packaging due to Link header error:", err)
		proxy(resp, fetchResp, fetchBody)
		return
	}

	// Begin mutations on original fetch response. From this point forward, do
	// not fall-back to proxy().

	// Remove stateful headers.
	for header := range statefulResponseHeaders {
		fetchResp.Header.Del(header)
	}

	// Set Link header if formatting returned a valid value, otherwise, delete
	// it to ensure there are no privacy-violating Link:rel=preload headers.
	if linkHeader != "" {
		fetchResp.Header.Set("Link", linkHeader)
	} else {
		fetchResp.Header.Del("Link")
	}

	// Set content length.
	fetchResp.Header.Set("Content-Length", strconv.Itoa(len(transformed)))

	// Set general security headers.
	fetchResp.Header.Set("X-Content-Type-Options", "nosniff")

	// Mutate the fetched CSP to make sure it cannot break AMP pages.
	fetchResp.Header.Set(
		"Content-Security-Policy",
		MutateFetchedContentSecurityPolicy(
			fetchResp.Header.Get("Content-Security-Policy")))

	exchange := signedexchange.NewExchange(
		accept.SxgVersion /*uri=*/, signURL.String() /*method=*/, "GET",
		http.Header{}, fetchResp.StatusCode, fetchResp.Header, []byte(transformed))
	if err := exchange.MiEncodePayload(miRecordSize); err != nil {
		util.NewHTTPError(http.StatusInternalServerError, "Error MI-encoding: ", err).LogAndRespond(resp)
		return
	}
	cert := this.certHandler.GetLatestCert()
	certURL, err := this.genCertURL(cert, signURL)
	if err != nil {
		util.NewHTTPError(http.StatusInternalServerError, "Error building cert URL: ", err).LogAndRespond(resp)
		return
	}
	now := time.Now()
	validityHRef, err := url.Parse(util.ValidityMapPath)
	if err != nil {
		util.NewHTTPError(http.StatusInternalServerError, "Error building validity href: ", err).LogAndRespond(resp)
	}
	// Expires - Date must be <= 604800 seconds, per
	// https://tools.ietf.org/html/draft-yasskin-httpbis-origin-signed-exchanges-impl-00#section-3.5.
	duration := 7 * 24 * time.Hour
	if maxAge := time.Duration(metadata.MaxAgeSecs) * time.Second; maxAge < duration {
		duration = maxAge
	}
	date := now.Add(-24 * time.Hour)
	expires := date.Add(duration)
	if !expires.After(now) {
		log.Printf("Not packaging because computed max-age %d places expiry in the past\n", metadata.MaxAgeSecs)
		proxy(resp, fetchResp, fetchBody)
		return
	}
	signer := signedexchange.Signer{
		Date:        date,
		Expires:     expires,
		Certs:       []*x509.Certificate{cert},
		CertUrl:     certURL,
		ValidityUrl: signURL.ResolveReference(validityHRef),
		PrivKey:     this.key,
		// TODO(twifkak): Should we make Rand user-configurable? The
		// default is to use getrandom(2) if available, else
		// /dev/urandom.
	}
	if err := exchange.AddSignatureHeader(&signer); err != nil {
		util.NewHTTPError(http.StatusInternalServerError, "Error signing exchange: ", err).LogAndRespond(resp)
		return
	}
	var body bytes.Buffer
	if err := exchange.Write(&body); err != nil {
		util.NewHTTPError(http.StatusInternalServerError, "Error serializing exchange: ", err).LogAndRespond(resp)
	}

	// If requireHeaders was true when constructing signer, the
	// AMP-Cache-Transform outer response header is required (and has already
	// been validated)
	if act != "" {
		resp.Header().Set("AMP-Cache-Transform", act)
	}

	resp.Header().Set("Content-Type", accept.SxgContentType)
	// We set a zero freshness lifetime on the SXG, so that naive caching
	// intermediaries won't inhibit the update of this resource on AMP
	// caches. AMP caches are recommended to base their update strategies
	// on a combination of inner and outer resource lifetime.
	//
	// If you change this code to set a Cache-Control based on the inner
	// resource, you need to ensure that its max-age is no longer than the
	// lifetime of the signature (6 days, per above). Maybe an even tighter
	// bound than that, based on data about client clock skew.
	resp.Header().Set("Cache-Control", "no-transform, max-age=0")
	resp.Header().Set("X-Content-Type-Options", "nosniff")
	if _, err := resp.Write(body.Bytes()); err != nil {
		log.Println("Error writing response:", err)
		return
	}
}

// Proxy the content unsigned. If body is non-nil, it is used in place of fetchResp.Body.
// TODO(twifkak): Take a look at the source code to httputil.ReverseProxy and
// see what else needs to be implemented.
func proxy(resp http.ResponseWriter, fetchResp *http.Response, body []byte) {
	for k, v := range fetchResp.Header {
		resp.Header()[k] = v
	}
	resp.WriteHeader(fetchResp.StatusCode)
	if body != nil {
		resp.Write(body)
	} else {
		bytesCopied, err := io.Copy(resp, fetchResp.Body)
		if err != nil {
			if bytesCopied == 0 {
				util.NewHTTPError(http.StatusInternalServerError, "Error copying response body").LogAndRespond(resp)
			} else {
				log.Printf("Error copying response body, %d bytes into stream\n", bytesCopied)
			}
		}
	}
}<|MERGE_RESOLUTION|>--- conflicted
+++ resolved
@@ -143,8 +143,7 @@
 
 func New(certHandler certcache.CertHandler, key crypto.PrivateKey, publicDir string, urlSets []util.URLSet,
 	rtvCache *rtv.RTVCache, shouldPackage func() error, overrideBaseURL *url.URL,
-<<<<<<< HEAD
-	requireHeaders bool, forwardedRequestHeaders []string) (*Signer, error) {
+	requireHeaders bool, forwardedRequestHeaders []string, timeNow func() time.Time) (*Signer, error) {
 	var roundTripper http.RoundTripper
 	if publicDir != "" {
 		transport := &http.Transport{}
@@ -157,9 +156,6 @@
 		roundTripper = http.DefaultTransport
 		log.Printf("AMP pages will be fetched from network")
 	}
-=======
-	requireHeaders bool, forwardedRequestHeaders []string, timeNow func() time.Time) (*Signer, error) {
->>>>>>> ce10ebb8
 	client := http.Client{
 		CheckRedirect: noRedirects,
 		// TODO(twifkak): Load-test and see if default transport settings are okay.
