--- conflicted
+++ resolved
@@ -176,7 +176,6 @@
 	return nil
 }
 
-<<<<<<< HEAD
 // Gets the latest cert.
 // Returns the current cert if the cache has not been initialized or if the certFetcher is not set (good for testing)
 // If cert is invalid, it will attempt to renew.
@@ -208,14 +207,6 @@
 		return this.getCert()
 	}
 	return nil
-=======
-// For now this just returns the first entry in the certs field in the cache.
-// For follow-on changes, we will transform this to a lambda so that anything
-// that needs a cert can do the cert refresh logic (if needed)  on demand.
-func (this *CertCache) GetLatestCert() *x509.Certificate {
-	// TODO(banaag): check if cert is still valid, refresh if not.
-	return this.certs[0]
->>>>>>> 2e5f864f
 }
 
 func (this *CertCache) createCertChainCBOR(ocsp []byte) ([]byte, error) {
@@ -319,7 +310,6 @@
 // Returns the OCSP response and expiry, refreshing if necessary.
 func (this *CertCache) readOCSP() ([]byte, time.Time, error) {
 	var ocspUpdateAfter time.Time
-<<<<<<< HEAD
 	var err error
 
 	ocsp := []byte(nil)
@@ -346,9 +336,9 @@
 				continue;
 			}
 		}
-		if !this.isHealthy(ocsp) {
+		if err := this.isHealthy(ocsp); err != nil {
 			if numRetries > MaxOCSPRetries {
-				return nil, time.Time{}, errors.New("OCSP failed health check.")
+				return nil, time.Time{}, errors.Wrap(err, "OCSP failed health check.")
 			} else {
 				numRetries++
 				waitTimeInMinutes = waitForSpecifiedTime(waitTimeInMinutes, numRetries)
@@ -358,20 +348,6 @@
 			break;
 		}
 		numRetries++
-=======
-	ocsp, err := this.ocspFile.Read(context.Background(), this.shouldUpdateOCSP, func(orig []byte) []byte {
-		return this.fetchOCSP(orig, &ocspUpdateAfter)
-	})
-	if err != nil {
-		return nil, time.Time{}, errors.Wrap(err, "Updating OCSP cache")
-	}
-	if len(ocsp) == 0 {
-		return nil, time.Time{}, errors.New("Missing OCSP response.")
-	}
-	err = this.isHealthy(ocsp)
-	if err != nil {
-		return nil, time.Time{}, errors.Wrap(err, "OCSP failed health check.")
->>>>>>> 2e5f864f
 	}
 	this.ocspUpdateAfterMu.Lock()
 	defer this.ocspUpdateAfterMu.Unlock()
