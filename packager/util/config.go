// Copyright 2018 Google LLC
//
// Licensed under the Apache License, Version 2.0 (the "License");
// you may not use this file except in compliance with the License.
// You may obtain a copy of the License at
//
//     https://www.apache.org/licenses/LICENSE-2.0
//
// Unless required by applicable law or agreed to in writing, software
// distributed under the License is distributed on an "AS IS" BASIS,
// WITHOUT WARRANTIES OR CONDITIONS OF ANY KIND, either express or implied.
// See the License for the specific language governing permissions and
// limitations under the License.

package util

import (
	"os"
	"path/filepath"
	"regexp"
	"strconv"

	"github.com/pelletier/go-toml"
	"github.com/pkg/errors"
)

type Config struct {
	LocalOnly bool
	Port      int
	CertFile  string // This must be the full certificate chain.
	KeyFile   string // Just for the first cert, obviously.
<<<<<<< HEAD
=======
	CSRFile   string // Certificate Signing Request.
>>>>>>> e4166914

	// When set, both CertFile and NewCertFile will be read/write. CertFile and
	// NewCertFile will be set when both are valid and that once CertFile becomes
	// invalid, NewCertFile will replace it (CertFile = NewCertFile) and NewCertFile
	// will be set to empty.  This will also apply to disk copies as well (which
	// we may require to be some sort of shared filesystem, if multiple replicas of
	// ammpackager are running).
	NewCertFile             string // The new full certificate chain replacing the expired one.
	OCSPCache               string
<<<<<<< HEAD
	PublicDir               string
=======
>>>>>>> e4166914
	ForwardedRequestHeaders []string
	URLSet                  []URLSet
	ACMEConfig              *ACMEConfig
}

type URLSet struct {
	Fetch *URLPattern
	Sign  *URLPattern
}

type URLPattern struct {
	Scheme                 []string
	DomainRE               string
	Domain                 string
	PathRE                 *string
	PathExcludeRE          []string
	QueryRE                *string
	ErrorOnStatefulHeaders bool
	MaxLength              int
	SamePath               *bool
}

type ACMEConfig struct {
	Production  *ACMEServerConfig
	Development *ACMEServerConfig
}

type ACMEServerConfig struct {
	DiscoURL   string // ACME Directory Resource URL
	AccountURL string // ACME Account URL. If non-empty, we
	// will auto-renew cert via ACME.
<<<<<<< HEAD
=======
	EmailAddress string // Email address registered with ACME CA.

	// See: https://letsencrypt.org/docs/challenge-types/
	// For non-wildcard domains, only one of HttpChallengePort, HttpWebRootDir or
	// TlsChallengePort needs to be present.
	// HttpChallengePort means AmpPackager will respond to HTTP challenges via this port.
	// HttpWebRootDir means AmpPackager will deposit challenge token in this directory.
	// TlsChallengePort means AmpPackager will respond to TLS challenges via this port.
	// For wildcard domains, DnsProvider must be set to one of the support LEGO configs:
	// https://go-acme.github.io/lego/dns/
	HttpChallengePort int    // ACME HTTP challenge port.
	HttpWebRootDir    string // ACME HTTP web root directory where challenge token will be deposited.
	TlsChallengePort  int    // ACME TLS challenge port.
	DnsProvider       string // ACME DNS Provider used for challenge.
>>>>>>> e4166914
}

// TODO(twifkak): Extract default values into a function separate from the one
// that does the parsing and validation. This would make signer_test and
// validation_test less brittle.

var emptyRegexp = ""
var defaultPathRegexp = ".*"

// Also sets defaults.
func ValidateURLPattern(pattern *URLPattern) error {
	if pattern.PathRE == nil {
		pattern.PathRE = &defaultPathRegexp
	} else if _, err := regexp.Compile(*pattern.PathRE); err != nil {
		return errors.New("PathRE must be a valid regexp")
	}
	for _, exclude := range pattern.PathExcludeRE {
		if _, err := regexp.Compile(exclude); err != nil {
			return errors.Errorf("PathExcludeRE contains invalid regexp %q", exclude)
		}
	}
	if pattern.QueryRE == nil {
		pattern.QueryRE = &emptyRegexp
	} else if _, err := regexp.Compile(*pattern.QueryRE); err != nil {
		return errors.New("QueryRE must be a valid regexp")
	}
	if pattern.MaxLength == 0 {
		pattern.MaxLength = 2000
	}
	return nil
}

func ValidateSignURLPattern(pattern *URLPattern) error {
	if pattern == nil {
		return errors.New("This section must be specified")
	}
	if pattern.Scheme != nil {
		return errors.New("Scheme not allowed here")
	}
	if pattern.Domain == "" {
		return errors.New("Domain must be specified")
	}
	if pattern.DomainRE != "" {
		return errors.New("DomainRE not allowed here")
	}
	if pattern.SamePath != nil {
		return errors.New("SamePath not allowed here")
	}
	if err := ValidateURLPattern(pattern); err != nil {
		return err
	}
	return nil
}

var allowedFetchSchemes = map[string]bool{"http": true, "https": true}

func ValidateFetchURLPattern(pattern *URLPattern) error {
	if pattern == nil {
		return nil
	}
	if len(pattern.Scheme) == 0 {
		// Default Scheme to the list of keys in allowedFetchSchemes.
		pattern.Scheme = make([]string, len(allowedFetchSchemes))
		i := 0
		for scheme := range allowedFetchSchemes {
			pattern.Scheme[i] = scheme
			i++
		}
	} else {
		for _, scheme := range pattern.Scheme {
			if !allowedFetchSchemes[scheme] {
				return errors.Errorf("Scheme contains invalid value %q", scheme)
			}
		}
	}
	if pattern.Domain == "" && pattern.DomainRE == "" {
		return errors.New("Domain or DomainRE must be specified")
	}
	if pattern.Domain != "" && pattern.DomainRE != "" {
		return errors.New("Only one of Domain or DomainRE should be specified")
	}
	if pattern.SamePath == nil {
		// Default SamePath to true.
		pattern.SamePath = new(bool)
		*pattern.SamePath = true
	}
	if pattern.ErrorOnStatefulHeaders {
		return errors.New("ErrorOnStatefulHeaders not allowed here")
	}
	if err := ValidateURLPattern(pattern); err != nil {
		return err
	}
	return nil
}

func ValidateForwardedRequestHeaders(hs []string) error {
	for _, h := range hs {
		if msg := haveInvalidForwardedRequestHeader(h); msg != "" {
			return errors.Errorf("ForwardedRequestHeaders must not %s", msg)
		}
	}
	return nil
}

// ReadConfig reads the config file specified at --config and validates it.
func ReadConfig(configBytes []byte) (*Config, error) {
	tree, err := toml.LoadBytes(configBytes)
	if err != nil {
		return nil, errors.Wrapf(err, "failed to parse TOML")
	}
	config := Config{}
	if err = tree.Unmarshal(&config); err != nil {
		return nil, errors.Wrapf(err, "failed to unmarshal TOML")
	}
	// TODO(twifkak): Return an error if the TOML includes any fields that aren't part of the Config struct.

	if config.Port == 0 {
		if os.Getenv("PORT") != "" {
			if port, err := strconv.Atoi(os.Getenv("PORT")); err == nil {
				config.Port = port
			} else {
				return nil, errors.New("environment variable PORT is not an integer")
			}
		} else {
			config.Port = 8080
		}
	}
	if config.CertFile == "" {
		return nil, errors.New("must specify CertFile")
	}
	if config.KeyFile == "" {
		return nil, errors.New("must specify KeyFile")
	}
	if config.OCSPCache == "" {
		return nil, errors.New("must specify OCSPCache")
	}
	if len(config.ForwardedRequestHeaders) > 0 {
		if err := ValidateForwardedRequestHeaders(config.ForwardedRequestHeaders); err != nil {
			return nil, err
		}
	}
	ocspDir := filepath.Dir(config.OCSPCache)
	if stat, err := os.Stat(ocspDir); os.IsNotExist(err) || !stat.Mode().IsDir() {
		return nil, errors.Errorf("OCSPCache parent directory must exist: %s", ocspDir)
	}
	// TODO(twifkak): Verify OCSPCache is writable by the current user.
	if len(config.URLSet) == 0 {
		return nil, errors.New("must specify one or more [[URLSet]]")
	}
	for i := range config.URLSet {
		if config.URLSet[i].Fetch != nil {
			if err := ValidateFetchURLPattern(config.URLSet[i].Fetch); err != nil {
				return nil, errors.Wrapf(err, "parsing URLSet.%d.Fetch", i)
			}
		}
		if err := ValidateSignURLPattern(config.URLSet[i].Sign); err != nil {
			return nil, errors.Wrapf(err, "parsing URLSet.%d.Sign", i)
		}
	}
	return &config, nil
}<|MERGE_RESOLUTION|>--- conflicted
+++ resolved
@@ -29,10 +29,7 @@
 	Port      int
 	CertFile  string // This must be the full certificate chain.
 	KeyFile   string // Just for the first cert, obviously.
-<<<<<<< HEAD
-=======
 	CSRFile   string // Certificate Signing Request.
->>>>>>> e4166914
 
 	// When set, both CertFile and NewCertFile will be read/write. CertFile and
 	// NewCertFile will be set when both are valid and that once CertFile becomes
@@ -42,10 +39,7 @@
 	// ammpackager are running).
 	NewCertFile             string // The new full certificate chain replacing the expired one.
 	OCSPCache               string
-<<<<<<< HEAD
 	PublicDir               string
-=======
->>>>>>> e4166914
 	ForwardedRequestHeaders []string
 	URLSet                  []URLSet
 	ACMEConfig              *ACMEConfig
@@ -77,8 +71,6 @@
 	DiscoURL   string // ACME Directory Resource URL
 	AccountURL string // ACME Account URL. If non-empty, we
 	// will auto-renew cert via ACME.
-<<<<<<< HEAD
-=======
 	EmailAddress string // Email address registered with ACME CA.
 
 	// See: https://letsencrypt.org/docs/challenge-types/
@@ -93,7 +85,6 @@
 	HttpWebRootDir    string // ACME HTTP web root directory where challenge token will be deposited.
 	TlsChallengePort  int    // ACME TLS challenge port.
 	DnsProvider       string // ACME DNS Provider used for challenge.
->>>>>>> e4166914
 }
 
 // TODO(twifkak): Extract default values into a function separate from the one
