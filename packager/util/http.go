--- conflicted
+++ resolved
@@ -3,11 +3,8 @@
 import (
 	"fmt"
 	"regexp"
-<<<<<<< HEAD
+	"net/http"
 	"strings"
-=======
-	"net/http"
->>>>>>> 60d54794
 )
 
 // A comma, as defined in https://tools.ietf.org/html/rfc7230#section-7, with
@@ -15,7 +12,6 @@
 // commonly used as a separator in header field value definitions.
 var Comma *regexp.Regexp = regexp.MustCompile(`[ \t]*,[ \t]*`)
 
-<<<<<<< HEAD
 // Trim optional whitespace from a header value, adhering to
 // https://tools.ietf.org/html/rfc7230#section-7 with OWS defined in
 // https://tools.ietf.org/html/rfc7230#appendix-B.
@@ -23,7 +19,8 @@
 	return strings.TrimFunc(s, func(r rune) bool {
 		return r == ' ' || r == '\t'
 	})
-=======
+}
+
 // Conditional request headers that ServeHTTP may receive and need to be sent with fetchURL.
 // https://developer.mozilla.org/en-US/docs/Web/HTTP/Conditional_requests#Conditional_headers
 var ConditionalRequestHeaders = map[string]bool{
@@ -93,5 +90,4 @@
 		return fmt.Sprintf("include request header of %s", h)
 	}
 	return ""
->>>>>>> 60d54794
 }