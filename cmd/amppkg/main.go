// Copyright 2018 Google LLC
//
// Licensed under the Apache License, Version 2.0 (the "License");
// you may not use this file except in compliance with the License.
// You may obtain a copy of the License at
//
//     https://www.apache.org/licenses/LICENSE-2.0
//
// Unless required by applicable law or agreed to in writing, software
// distributed under the License is distributed on an "AS IS" BASIS,
// WITHOUT WARRANTIES OR CONDITIONS OF ANY KIND, either express or implied.
// See the License for the specific language governing permissions and
// limitations under the License.

// TODO(twifkak): Improve error messages everywhere.
// TODO(twifkak): Test this.
// TODO(twifkak): Document code.
package main

import (
	"flag"
	"fmt"
	"io/ioutil"
	"log"
	"net/http"
	"net/url"
	"strings"

	"time"

	"github.com/ampproject/amppackager/packager/certcache"
	"github.com/ampproject/amppackager/packager/certloader"
	"github.com/ampproject/amppackager/packager/healthz"
	"github.com/ampproject/amppackager/packager/mux"
	"github.com/ampproject/amppackager/packager/rtv"
	"github.com/ampproject/amppackager/packager/signer"
	"github.com/ampproject/amppackager/packager/util"
	"github.com/ampproject/amppackager/packager/validitymap"
	"github.com/pkg/errors"
)

var flagConfig = flag.String("config", "amppkg.toml", "Path to the config toml file.")
var flagDevelopment = flag.Bool("development", false, "True if this is a development server.")
var flagInvalidCert = flag.Bool("invalidcert", false, "True if invalid certificate intentionally used in production.")

// IMPORTANT: do not turn on this flag for now, it's still under development.
var flagAutoRenewCert = flag.Bool("autorenewcert", false, "True if amppackager is to attempt cert auto-renewal.")

// Prints errors returned by pkg/errors with stack traces.
func die(err interface{}) { log.Fatalf("%+v", err) }

type logIntercept struct {
	handler http.Handler
}

func (this logIntercept) ServeHTTP(resp http.ResponseWriter, req *http.Request) {
	// TODO(twifkak): Adopt whatever the standard format is nowadays.
	log.Println("Serving", req.URL, "to", req.RemoteAddr)
	this.handler.ServeHTTP(resp, req)
	// TODO(twifkak): Get status code from resp. This requires making a ResponseWriter wrapper.
	// TODO(twifkak): Separate the typical weblog from the detailed error log.
}

// Exposes an HTTP server. Don't run this on the open internet, for at least two reasons:
//  - It exposes an API that allows people to sign any URL as any other URL.
//  - It is in cleartext.
func main() {
	flag.Parse()
	if *flagConfig == "" {
		die("must specify --config")
	}
	configBytes, err := ioutil.ReadFile(*flagConfig)
	if err != nil {
		die(errors.Wrapf(err, "reading config at %s", *flagConfig))
	}
	config, err := util.ReadConfig(configBytes)
	if err != nil {
		die(errors.Wrapf(err, "parsing config at %s", *flagConfig))
	}

	validityMap, err := validitymap.New()
	if err != nil {
		die(errors.Wrap(err, "building validity map"))
	}

	key, err := certloader.LoadKeyFromFile(config)
	if err != nil {
		die(errors.Wrap(err, "loading key file"))
	}

<<<<<<< HEAD
	certCache, err := certloader.PopulateCertCache(config, key, *flagDevelopment || *flagInvalidCert)
=======
	certCache, err := certcache.PopulateCertCache(config, key, *flagDevelopment || *flagInvalidCert, *flagAutoRenewCert)
>>>>>>> e4166914
	if err != nil {
		die(errors.Wrap(err, "building cert cache"))
	}

	if err = certCache.Init(nil); err != nil {
		if *flagDevelopment {
			fmt.Println("WARNING:", err)
		} else {
			die(errors.Wrap(err, "initializing cert cache"))
		}
	}

	healthz, err := healthz.New(certCache)
	if err != nil {
		die(errors.Wrap(err, "building healthz"))
	}

	rtvCache, err := rtv.New()
	if err != nil {
		die(errors.Wrap(err, "initializing rtv cache"))
	}
	rtvCache.StartCron()
	defer rtvCache.StopCron()

	var overrideBaseURL *url.URL
	if *flagDevelopment {
		overrideBaseURL, err = url.Parse(fmt.Sprintf("https://localhost:%d/", config.Port))
		if err != nil {
			die(errors.Wrap(err, "parsing development base URL"))
		}
	}

	signer, err := signer.New(certCache, key, config.PublicDir, config.URLSet, rtvCache, certCache.IsHealthy,
		overrideBaseURL /*requireHeaders=*/, !*flagDevelopment, config.ForwardedRequestHeaders)
	if err != nil {
		die(errors.Wrap(err, "building signer"))
	}

	// TODO(twifkak): Make log output configurable.

	addr := ""
	if config.LocalOnly {
		addr = "localhost"
	}
	addr += fmt.Sprint(":", config.Port)
	server := http.Server{
		Addr: addr,
		// Don't use DefaultServeMux, per
		// https://blog.cloudflare.com/exposing-go-on-the-internet/.
		Handler:           logIntercept{mux.New(certCache, signer, validityMap, healthz)},
		ReadTimeout:       10 * time.Second,
		ReadHeaderTimeout: 5 * time.Second,
		// If needing to stream the response, disable WriteTimeout and
		// use TimeoutHandler instead, per
		// https://blog.cloudflare.com/the-complete-guide-to-golang-net-http-timeouts/.
		WriteTimeout: 60 * time.Second,
		// Needs Go 1.8.
		IdleTimeout: 120 * time.Second,
		// TODO(twifkak): Specify ErrorLog?
	}

	// TODO(twifkak): Add monitoring (e.g. per the above Cloudflare blog).

	var domains []string
	for _, urlset := range config.URLSet {
		domains = append(domains, urlset.Sign.Domain)
	}
	log.Printf("Serving SXG for \"%s\" on port %d\n", strings.Join(domains, ", "), config.Port)

	// TCP keep-alive timeout on ListenAndServe is 3 minutes. To shorten,
	// follow the above Cloudflare blog.

	if *flagDevelopment {
		log.Println("WARNING: Running in development, using SXG key for TLS. This won't work in production.")
		log.Fatal(server.ListenAndServeTLS(config.CertFile, config.KeyFile))
	} else if *flagInvalidCert {
		log.Println("WARNING: Running in production without valid signing certificate. Signed exchanges will not be valid.")
		log.Fatal(server.ListenAndServe())
	} else {
		log.Fatal(server.ListenAndServe())
	}
}<|MERGE_RESOLUTION|>--- conflicted
+++ resolved
@@ -88,11 +88,7 @@
 		die(errors.Wrap(err, "loading key file"))
 	}
 
-<<<<<<< HEAD
-	certCache, err := certloader.PopulateCertCache(config, key, *flagDevelopment || *flagInvalidCert)
-=======
 	certCache, err := certcache.PopulateCertCache(config, key, *flagDevelopment || *flagInvalidCert, *flagAutoRenewCert)
->>>>>>> e4166914
 	if err != nil {
 		die(errors.Wrap(err, "building cert cache"))
 	}
